// Copyright (C) 2021 Subspace Labs, Inc.
// SPDX-License-Identifier: Apache-2.0

// Licensed under the Apache License, Version 2.0 (the "License");
// you may not use this file except in compliance with the License.
// You may obtain a copy of the License at
//
// 	http://www.apache.org/licenses/LICENSE-2.0
//
// Unless required by applicable law or agreed to in writing, software
// distributed under the License is distributed on an "AS IS" BASIS,
// WITHOUT WARRANTIES OR CONDITIONS OF ANY KIND, either express or implied.
// See the License for the specific language governing permissions and
// limitations under the License.

//! Pallet Domains

#![cfg_attr(not(feature = "std"), no_std)]
#![feature(array_windows)]

#[cfg(feature = "runtime-benchmarks")]
mod benchmarking;

#[cfg(test)]
mod tests;

pub mod block_tree;
pub mod domain_registry;
pub mod runtime_registry;
mod staking;
mod staking_epoch;
pub mod weights;

use crate::block_tree::verify_execution_receipt;
use crate::staking::{do_nominate_operator, Operator, OperatorStatus};
use codec::{Decode, Encode};
use frame_support::ensure;
use frame_support::traits::fungible::{Inspect, InspectHold};
use frame_support::traits::Get;
use frame_system::offchain::SubmitTransaction;
pub use pallet::*;
use scale_info::TypeInfo;
use sp_core::H256;
use sp_domains::bundle_producer_election::{is_below_threshold, BundleProducerElectionParams};
use sp_domains::fraud_proof::FraudProof;
use sp_domains::{
    DomainBlockLimit, DomainId, DomainInstanceData, ExecutionReceipt, OpaqueBundle, OperatorId,
    OperatorPublicKey, ProofOfElection, RuntimeId,
};
use sp_runtime::traits::{BlakeTwo256, Hash, Zero};
use sp_runtime::{RuntimeAppPublic, SaturatedConversion, Saturating};
use sp_std::boxed::Box;
use sp_std::collections::btree_map::BTreeMap;
use sp_std::vec::Vec;
use subspace_core_primitives::U256;

pub(crate) type BalanceOf<T> =
    <<T as Config>::Currency as Inspect<<T as frame_system::Config>::AccountId>>::Balance;

pub(crate) type FungibleHoldId<T> =
    <<T as Config>::Currency as InspectHold<<T as frame_system::Config>::AccountId>>::Reason;

pub(crate) type NominatorId<T> = <T as frame_system::Config>::AccountId;

pub trait HoldIdentifier<T: Config> {
    fn staking_pending_deposit(operator_id: OperatorId) -> FungibleHoldId<T>;
    fn staking_staked(operator_id: OperatorId) -> FungibleHoldId<T>;
    fn staking_pending_unlock(operator_id: OperatorId) -> FungibleHoldId<T>;
    fn domain_instantiation_id(domain_id: DomainId) -> FungibleHoldId<T>;
}

pub type ExecutionReceiptOf<T> = ExecutionReceipt<
    <T as frame_system::Config>::BlockNumber,
    <T as frame_system::Config>::Hash,
    <T as Config>::DomainNumber,
    <T as Config>::DomainHash,
    BalanceOf<T>,
>;

pub type OpaqueBundleOf<T> = OpaqueBundle<
    <T as frame_system::Config>::BlockNumber,
    <T as frame_system::Config>::Hash,
    <T as Config>::DomainNumber,
    <T as Config>::DomainHash,
    BalanceOf<T>,
>;

/// Parameters used to verify proof of election.
#[derive(TypeInfo, Debug, Encode, Decode, Clone, PartialEq, Eq)]
pub(crate) struct ElectionVerificationParams<Balance> {
    operators: BTreeMap<OperatorId, Balance>,
    total_domain_stake: Balance,
}

#[frame_support::pallet]
mod pallet {
    #![allow(clippy::large_enum_variant)]

    use crate::block_tree::{
        execution_receipt_type, process_execution_receipt, DomainBlock, Error as BlockTreeError,
        ReceiptType,
    };
    use crate::domain_registry::{
        do_instantiate_domain, DomainConfig, DomainObject, Error as DomainRegistryError,
    };
    use crate::runtime_registry::{
        do_register_runtime, do_schedule_runtime_upgrade, do_upgrade_runtimes,
        register_runtime_at_genesis, Error as RuntimeRegistryError, RuntimeObject,
        ScheduledRuntimeUpgrade,
    };
    use crate::staking::{
        do_auto_stake_block_rewards, do_deregister_operator, do_nominate_operator,
        do_register_operator, do_reward_operators, do_switch_operator_domain, do_withdraw_stake,
        Error as StakingError, Nominator, Operator, OperatorConfig, StakingSummary, Withdraw,
    };
    use crate::staking_epoch::{
        do_finalize_domain_current_epoch, do_unlock_pending_withdrawals,
        Error as StakingEpochError, PendingNominatorUnlock, PendingOperatorSlashInfo,
    };
    use crate::weights::WeightInfo;
    use crate::{
        BalanceOf, ElectionVerificationParams, HoldIdentifier, NominatorId, OpaqueBundleOf,
    };
    use codec::FullCodec;
    use frame_support::pallet_prelude::{StorageMap, *};
    use frame_support::traits::fungible::{InspectHold, Mutate, MutateHold};
    use frame_support::weights::Weight;
    use frame_support::{Identity, PalletError};
    use frame_system::pallet_prelude::*;
    use sp_core::H256;
    use sp_domains::fraud_proof::FraudProof;
    use sp_domains::transaction::InvalidTransactionCode;
    use sp_domains::{
<<<<<<< HEAD
        BundleDigest, DomainId, GenesisDomain, OperatorId, ReceiptHash, RuntimeId, RuntimeType,
=======
        DomainId, EpochIndex, ExtrinsicsRoot, GenesisDomain, OperatorId, ReceiptHash, RuntimeId,
        RuntimeType,
>>>>>>> 915dfa79
    };
    use sp_runtime::traits::{
        AtLeast32BitUnsigned, BlockNumberProvider, Bounded, CheckEqual, CheckedAdd, MaybeDisplay,
        One, SimpleBitOps, Zero,
    };
    use sp_runtime::SaturatedConversion;
    use sp_std::boxed::Box;
    use sp_std::collections::btree_map::BTreeMap;
    use sp_std::collections::btree_set::BTreeSet;
    use sp_std::fmt::Debug;
    use sp_std::vec;
    use sp_std::vec::Vec;
    use subspace_core_primitives::U256;

    #[pallet::config]
    pub trait Config: frame_system::Config {
        type RuntimeEvent: From<Event<Self>> + IsType<<Self as frame_system::Config>::RuntimeEvent>;

        /// Domain block number type.
        type DomainNumber: Parameter
            + Member
            + MaybeSerializeDeserialize
            + Debug
            + MaybeDisplay
            + AtLeast32BitUnsigned
            + Default
            + Bounded
            + Copy
            + sp_std::hash::Hash
            + sp_std::str::FromStr
            + MaxEncodedLen
            + TypeInfo;

        /// Domain block hash type.
        type DomainHash: Parameter
            + Member
            + MaybeSerializeDeserialize
            + Debug
            + MaybeDisplay
            + SimpleBitOps
            + Ord
            + Default
            + Copy
            + CheckEqual
            + sp_std::hash::Hash
            + AsRef<[u8]>
            + AsMut<[u8]>
            + MaxEncodedLen
            + Into<H256>
            + From<H256>;

        /// Same with `pallet_subspace::Config::ConfirmationDepthK`.
        #[pallet::constant]
        type ConfirmationDepthK: Get<Self::BlockNumber>;

        /// Delay before a domain runtime is upgraded.
        #[pallet::constant]
        type DomainRuntimeUpgradeDelay: Get<Self::BlockNumber>;

        /// Currency type used by the domains for staking and other currency related stuff.
        type Currency: Mutate<Self::AccountId>
            + InspectHold<Self::AccountId>
            + MutateHold<Self::AccountId>;

        /// Type representing the shares in the staking protocol.
        type Share: Parameter
            + Member
            + MaybeSerializeDeserialize
            + Debug
            + AtLeast32BitUnsigned
            + FullCodec
            + Copy
            + Default
            + TypeInfo
            + MaxEncodedLen
            + IsType<BalanceOf<Self>>;

        /// A variation of the Identifier used for holding the funds used for staking and domains.
        type HoldIdentifier: HoldIdentifier<Self>;

        /// The block tree pruning depth, its value should <= `BlockHashCount` because we
        /// need the consensus block hash to verify execution receipt, which is used to
        /// construct the node of the block tree.
        ///
        /// TODO: `BlockTreePruningDepth` <= `BlockHashCount` is not enough to guarantee the consensus block
        /// hash must exists while verifying receipt because the domain block is not mapping to the consensus
        /// block one by one, we need to either store the consensus block hash in runtime manually or store
        /// the consensus block hash in the client side and use host function to get them in runtime.
        #[pallet::constant]
        type BlockTreePruningDepth: Get<Self::DomainNumber>;

        /// The maximum block size limit for all domain.
        #[pallet::constant]
        type MaxDomainBlockSize: Get<u32>;

        /// The maximum block weight limit for all domain.
        #[pallet::constant]
        type MaxDomainBlockWeight: Get<Weight>;

        /// The maximum bundle per block limit for all domain.
        #[pallet::constant]
        type MaxBundlesPerBlock: Get<u32>;

        /// The maximum domain name length limit for all domain.
        #[pallet::constant]
        type MaxDomainNameLength: Get<u32>;

        /// The amount of fund to be locked up for the domain instance creator.
        #[pallet::constant]
        type DomainInstantiationDeposit: Get<BalanceOf<Self>>;

        /// Weight information for extrinsics in this pallet.
        type WeightInfo: WeightInfo;

        /// Initial domain tx range value.
        #[pallet::constant]
        type InitialDomainTxRange: Get<u64>;

        /// Domain tx range is adjusted after every DomainTxRangeAdjustmentInterval blocks.
        #[pallet::constant]
        type DomainTxRangeAdjustmentInterval: Get<u64>;

        /// Minimum operator stake required to become operator of a domain.
        #[pallet::constant]
        type MinOperatorStake: Get<BalanceOf<Self>>;

        /// Minimum number of blocks after which any finalized withdrawals are released to nominators.
        #[pallet::constant]
        type StakeWithdrawalLockingPeriod: Get<Self::DomainNumber>;

        /// Domain epoch transition interval
        #[pallet::constant]
        type StakeEpochDuration: Get<Self::DomainNumber>;

        /// Treasury account.
        #[pallet::constant]
        type TreasuryAccount: Get<Self::AccountId>;
    }

    #[pallet::pallet]
    #[pallet::without_storage_info]
    pub struct Pallet<T>(_);

    /// Bundles submitted successfully in current block.
    #[pallet::storage]
    pub(super) type SuccessfulBundles<T> = StorageMap<_, Identity, DomainId, Vec<H256>, ValueQuery>;

    /// Stores the next runtime id.
    #[pallet::storage]
    pub(super) type NextRuntimeId<T> = StorageValue<_, RuntimeId, ValueQuery>;

    #[pallet::storage]
    pub(super) type RuntimeRegistry<T: Config> =
        StorageMap<_, Identity, RuntimeId, RuntimeObject<T::BlockNumber, T::Hash>, OptionQuery>;

    #[pallet::storage]
    pub(super) type ScheduledRuntimeUpgrades<T: Config> = StorageDoubleMap<
        _,
        Identity,
        T::BlockNumber,
        Identity,
        RuntimeId,
        ScheduledRuntimeUpgrade,
        OptionQuery,
    >;

    #[pallet::storage]
    pub(super) type NextOperatorId<T> = StorageValue<_, OperatorId, ValueQuery>;

    #[pallet::storage]
    pub(super) type OperatorIdOwner<T: Config> =
        StorageMap<_, Identity, OperatorId, T::AccountId, OptionQuery>;

    #[pallet::storage]
    pub(super) type DomainStakingSummary<T: Config> =
        StorageMap<_, Identity, DomainId, StakingSummary<OperatorId, BalanceOf<T>>, OptionQuery>;

    /// List of all registered operators and their configuration.
    #[pallet::storage]
    pub(super) type Operators<T: Config> =
        StorageMap<_, Identity, OperatorId, Operator<BalanceOf<T>, T::Share>, OptionQuery>;

    /// Temporary hold of all the operators who decided to switch to another domain.
    /// Once epoch is complete, these operators are added to new domains under next_operators.
    #[pallet::storage]
    pub(super) type PendingOperatorSwitches<T: Config> =
        StorageMap<_, Identity, DomainId, BTreeSet<OperatorId>, OptionQuery>;

    /// List of all current epoch's nominators and their shares under a given operator,
    #[pallet::storage]
    pub(super) type Nominators<T: Config> = StorageDoubleMap<
        _,
        Identity,
        OperatorId,
        Identity,
        NominatorId<T>,
        Nominator<T::Share>,
        OptionQuery,
    >;

    /// Deposits initiated a nominator under this operator.
    /// Will be stored temporarily until the current epoch is complete.
    /// Once, epoch is complete, these deposits are staked beginning next epoch.
    #[pallet::storage]
    pub(super) type PendingDeposits<T: Config> = StorageDoubleMap<
        _,
        Identity,
        OperatorId,
        Identity,
        NominatorId<T>,
        BalanceOf<T>,
        OptionQuery,
    >;

    /// Withdrawals initiated a nominator under this operator.
    /// Will be stored temporarily until the current epoch is complete.
    /// Once, epoch is complete, these will be moved to PendingNominatorUnlocks.
    #[pallet::storage]
    pub(super) type PendingWithdrawals<T: Config> = StorageDoubleMap<
        _,
        Identity,
        OperatorId,
        Identity,
        NominatorId<T>,
        Withdraw<BalanceOf<T>>,
        OptionQuery,
    >;

    /// Operators who chose to deregister from a domain.
    /// Stored here temporarily until domain epoch is complete.
    #[pallet::storage]
    pub(super) type PendingOperatorDeregistrations<T: Config> =
        StorageMap<_, Identity, DomainId, BTreeSet<OperatorId>, OptionQuery>;

    /// Stores a list of operators who are unlocking in the coming blocks.
    /// The operator will be removed when the wait period is over
    /// or when the operator is slashed.
    #[pallet::storage]
    pub(super) type PendingOperatorUnlocks<T: Config> =
        StorageValue<_, BTreeSet<OperatorId>, ValueQuery>;

    /// All the pending unlocks for the nominators.
    /// We use this storage to fetch all the pending unlocks under a operator pool at the time of slashing.
    #[pallet::storage]
    pub(super) type PendingNominatorUnlocks<T: Config> = StorageDoubleMap<
        _,
        Identity,
        OperatorId,
        Identity,
        T::DomainNumber,
        Vec<PendingNominatorUnlock<NominatorId<T>, BalanceOf<T>>>,
        OptionQuery,
    >;

    /// A list of operators that are either unregistering or one more of the nominators
    /// are withdrawing some staked funds.
    #[pallet::storage]
    pub(super) type PendingUnlocks<T: Config> =
        StorageMap<_, Identity, (DomainId, T::DomainNumber), BTreeSet<OperatorId>, OptionQuery>;

    /// A list operators who were slashed during the current epoch associated with the domain.
    /// When the epoch for a given domain is complete, operator total stake is moved to treasury and
    /// then deleted.
    #[pallet::storage]
    pub(super) type PendingSlashes<T: Config> = StorageMap<
        _,
        Identity,
        DomainId,
        BTreeMap<OperatorId, PendingOperatorSlashInfo<NominatorId<T>, BalanceOf<T>>>,
        OptionQuery,
    >;

    /// Stores the next domain id.
    #[pallet::storage]
    pub(super) type NextDomainId<T> = StorageValue<_, DomainId, ValueQuery>;

    /// The domain registry
    #[pallet::storage]
    pub(super) type DomainRegistry<T: Config> =
        StorageMap<_, Identity, DomainId, DomainObject<T::BlockNumber, T::AccountId>, OptionQuery>;

    /// The domain block tree, map (`domain_id`, `domain_block_number`) to the hash of a domain blocks,
    /// which can be used get the domain block in `DomainBlocks`
    #[pallet::storage]
    pub(super) type BlockTree<T: Config> = StorageDoubleMap<
        _,
        Identity,
        DomainId,
        Identity,
        T::DomainNumber,
        BTreeSet<ReceiptHash>,
        ValueQuery,
    >;

    /// Mapping of domain block hash to domain block
    #[pallet::storage]
    pub(super) type DomainBlocks<T: Config> = StorageMap<
        _,
        Identity,
        ReceiptHash,
        DomainBlock<T::BlockNumber, T::Hash, T::DomainNumber, T::DomainHash, BalanceOf<T>>,
        OptionQuery,
    >;

    /// The head receipt number of each domain
    #[pallet::storage]
    pub(super) type HeadReceiptNumber<T: Config> =
        StorageMap<_, Identity, DomainId, T::DomainNumber, ValueQuery>;

    /// A set of `BundleDigest` from all bundles that successfully submitted to the consensus block,
    /// these bundles will be used to construct the domain block and `ExecutionInbox` is used to:
    ///
    /// 1. Ensure subsequent ERs of that domain block include all pre-validated extrinsic bundles
    /// 2. Index the `InboxedBundle` and pruned its value when the corresponding `ExecutionInbox` is pruned
    #[pallet::storage]
    pub type ExecutionInbox<T: Config> = StorageNMap<
        _,
        (
            NMapKey<Identity, DomainId>,
            NMapKey<Identity, T::DomainNumber>,
            NMapKey<Identity, T::BlockNumber>,
        ),
        Vec<BundleDigest>,
        ValueQuery,
    >;

    /// A mapping of `bundle_header_hash` -> `bundle_author` for all the successfully submitted bundles of
    /// the last `BlockTreePruningDepth` domain blocks. Used to verify the invalid bundle fraud proof and
    /// slash malicious operator who have submitted invalid bundle.
    #[pallet::storage]
    pub(super) type InboxedBundle<T: Config> =
        StorageMap<_, Identity, H256, OperatorId, OptionQuery>;

    /// The block number of the best domain block, increase by one when the first bundle of the domain is
    /// successfully submitted to current consensus block, which mean a new domain block with this block
    /// number will be produce. Used as a pointer in `ExecutionInbox` to identify the current under building
    /// domain block, also used as a mapping of consensus block number to domain block number.
    #[pallet::storage]
    pub(super) type HeadDomainNumber<T: Config> =
        StorageMap<_, Identity, DomainId, T::DomainNumber, ValueQuery>;

    /// The genesis domian that scheduled to register at block #1, should be removed once
    /// https://github.com/paritytech/substrate/issues/14541 is resolved.
    #[pallet::storage]
    type PendingGenesisDomain<T: Config> =
        StorageValue<_, GenesisDomain<T::AccountId>, OptionQuery>;

    /// A temporary storage to hold any previous epoch details for a given domain
    /// if the epoch transitioned in this block so that all the submitted bundles
    /// within this block are verified.
    /// The storage is cleared on block finalization.
    #[pallet::storage]
    pub(super) type LastEpochStakingDistribution<T: Config> =
        StorageMap<_, Identity, DomainId, ElectionVerificationParams<BalanceOf<T>>, OptionQuery>;

    /// A preferred Operator for a given Farmer, enabling automatic staking of block rewards.
    /// For the auto-staking to succeed, the Farmer must also be a Nominator of the preferred Operator.
    #[pallet::storage]
    pub(super) type PreferredOperator<T: Config> =
        StorageMap<_, Identity, NominatorId<T>, OperatorId, OptionQuery>;

    #[derive(TypeInfo, Encode, Decode, PalletError, Debug, PartialEq)]
    pub enum BundleError {
        /// Can not find the operator for given operator id.
        InvalidOperatorId,
        /// Invalid signature on the bundle header.
        BadBundleSignature,
        /// Invalid vrf signature in the proof of election.
        BadVrfSignature,
        /// Can not find the domain for given domain id.
        InvalidDomainId,
        /// Operator is not allowed to produce bundles in current epoch.
        BadOperator,
        /// Failed to pass the threshold check.
        ThresholdUnsatisfied,
        /// The Bundle is created too long ago.
        StaleBundle,
        /// An invalid execution receipt found in the bundle.
        Receipt(BlockTreeError),
        /// Bundle size exceed the max bundle size limit in the domain config
        BundleTooLarge,
        // Bundle with an invalid extrinsic root
        InvalidExtrinsicRoot,
        /// This bundle duplicated with an already submitted bundle
        DuplicatedBundle,
    }

    impl<T> From<RuntimeRegistryError> for Error<T> {
        fn from(err: RuntimeRegistryError) -> Self {
            Error::RuntimeRegistry(err)
        }
    }

    impl<T> From<StakingError> for Error<T> {
        fn from(err: StakingError) -> Self {
            Error::Staking(err)
        }
    }

    impl<T> From<StakingEpochError> for Error<T> {
        fn from(err: StakingEpochError) -> Self {
            Error::StakingEpoch(err)
        }
    }

    impl<T> From<DomainRegistryError> for Error<T> {
        fn from(err: DomainRegistryError) -> Self {
            Error::DomainRegistry(err)
        }
    }

    impl<T> From<BlockTreeError> for Error<T> {
        fn from(err: BlockTreeError) -> Self {
            Error::BlockTree(err)
        }
    }

    #[pallet::error]
    pub enum Error<T> {
        /// Invalid fraud proof.
        FraudProof,
        /// Runtime registry specific errors
        RuntimeRegistry(RuntimeRegistryError),
        /// Staking related errors.
        Staking(StakingError),
        /// Staking epoch specific errors.
        StakingEpoch(StakingEpochError),
        /// Domain registry specific errors
        DomainRegistry(DomainRegistryError),
        /// Block tree specific errors
        BlockTree(BlockTreeError),
    }

    #[pallet::event]
    #[pallet::generate_deposit(pub (super) fn deposit_event)]
    pub enum Event<T: Config> {
        /// A domain bundle was included.
        BundleStored {
            domain_id: DomainId,
            bundle_hash: H256,
            bundle_author: OperatorId,
        },
        DomainRuntimeCreated {
            runtime_id: RuntimeId,
            runtime_type: RuntimeType,
        },
        DomainRuntimeUpgradeScheduled {
            runtime_id: RuntimeId,
            scheduled_at: T::BlockNumber,
        },
        DomainRuntimeUpgraded {
            runtime_id: RuntimeId,
        },
        OperatorRegistered {
            operator_id: OperatorId,
            domain_id: DomainId,
        },
        OperatorNominated {
            operator_id: OperatorId,
            nominator_id: NominatorId<T>,
        },
        DomainInstantiated {
            domain_id: DomainId,
        },
        OperatorSwitchedDomain {
            old_domain_id: DomainId,
            new_domain_id: DomainId,
        },
        OperatorDeregistered {
            operator_id: OperatorId,
        },
        WithdrewStake {
            operator_id: OperatorId,
            nominator_id: NominatorId<T>,
        },
        PreferredOperator {
            operator_id: OperatorId,
            nominator_id: NominatorId<T>,
        },
        OperatorRewarded {
            operator_id: OperatorId,
            reward: BalanceOf<T>,
        },
        DomainEpochCompleted {
            domain_id: DomainId,
            completed_epoch_index: EpochIndex,
        },
    }

    /// Per-domain state for tx range calculation.
    #[derive(Debug, Default, Decode, Encode, TypeInfo, PartialEq, Eq)]
    pub struct TxRangeState {
        /// Current tx range.
        pub tx_range: U256,

        /// Blocks in the current adjustment interval.
        pub interval_blocks: u64,

        /// Bundles in the current adjustment interval.
        pub interval_bundles: u64,
    }

    impl TxRangeState {
        /// Called when a bundle is added to the current block.
        pub fn on_bundle(&mut self) {
            self.interval_bundles += 1;
        }
    }

    #[pallet::storage]
    pub(super) type DomainTxRangeState<T: Config> =
        StorageMap<_, Identity, DomainId, TxRangeState, OptionQuery>;

    #[pallet::call]
    impl<T: Config> Pallet<T> {
        #[pallet::call_index(0)]
        #[pallet::weight(Weight::from_all(10_000))]
        // TODO: proper benchmark
        pub fn submit_bundle(
            origin: OriginFor<T>,
            opaque_bundle: OpaqueBundleOf<T>,
        ) -> DispatchResult {
            ensure_none(origin)?;

            log::trace!(target: "runtime::domains", "Processing bundle: {opaque_bundle:?}");

            let domain_id = opaque_bundle.domain_id();
            let bundle_hash = opaque_bundle.hash();
            let bundle_header_hash = opaque_bundle.sealed_header.pre_hash();
            let extrinsics_root = opaque_bundle.extrinsics_root();
            let operator_id = opaque_bundle.operator_id();
            let receipt = opaque_bundle.into_receipt();

            match execution_receipt_type::<T>(domain_id, &receipt) {
                // The stale receipt should not be further processed, but we still track them for purposes
                // of measuring the bundle production rate.
                ReceiptType::Stale => {
                    Self::note_domain_bundle(domain_id);
                    return Ok(());
                }
                ReceiptType::Rejected(rejected_receipt_type) => {
                    return Err(Error::<T>::BlockTree(rejected_receipt_type.into()).into());
                }
                // Add the exeuctione receipt to the block tree
                ReceiptType::Accepted(accepted_receipt_type) => {
                    let maybe_pruned_domain_block_info = process_execution_receipt::<T>(
                        domain_id,
                        operator_id,
                        receipt,
                        accepted_receipt_type,
                    )
                    .map_err(Error::<T>::from)?;

                    // if any domain block is pruned, then we have a new head added
                    // so distribute the operator rewards and, if required, do epoch transition as well.
                    if let Some(pruned_block_info) = maybe_pruned_domain_block_info {
                        do_reward_operators::<T>(
                            domain_id,
                            pruned_block_info.operator_ids.into_iter(),
                            pruned_block_info.rewards,
                        )
                        .map_err(Error::<T>::from)?;

                        if pruned_block_info.domain_block_number % T::StakeEpochDuration::get()
                            == Zero::zero()
                        {
                            let completed_epoch_index = do_finalize_domain_current_epoch::<T>(
                                domain_id,
                                pruned_block_info.domain_block_number,
                            )
                            .map_err(Error::<T>::from)?;

                            Self::deposit_event(Event::DomainEpochCompleted {
                                domain_id,
                                completed_epoch_index,
                            });
                        }

                        do_unlock_pending_withdrawals::<T>(
                            domain_id,
                            pruned_block_info.domain_block_number,
                        )
                        .map_err(Error::<T>::from)?;
                    }
                }
            }

            // `SuccessfulBundles` is empty means this is the first accepted bundle for this domain in this
            // consensus block, which also mean a domain block will be produced thus update `HeadDomainNumber`
            // to this domain block's block number.
            if SuccessfulBundles::<T>::get(domain_id).is_empty() {
                let next_number = HeadDomainNumber::<T>::get(domain_id)
                    .checked_add(&One::one())
                    .ok_or::<Error<T>>(BlockTreeError::MaxHeadDomainNumber.into())?;
                HeadDomainNumber::<T>::set(domain_id, next_number);
            }

            // Put the `extrinsics_root` to the inbox of the current under building domain block
            let head_domain_number = HeadDomainNumber::<T>::get(domain_id);
            let consensus_block_number = frame_system::Pallet::<T>::current_block_number();
            ExecutionInbox::<T>::append(
                (domain_id, head_domain_number, consensus_block_number),
                BundleDigest {
                    header_hash: bundle_header_hash,
                    extrinsics_root,
                },
            );

            InboxedBundle::<T>::insert(bundle_header_hash, operator_id);

            SuccessfulBundles::<T>::append(domain_id, bundle_hash);

            Self::note_domain_bundle(domain_id);

            Self::deposit_event(Event::BundleStored {
                domain_id,
                bundle_hash,
                bundle_author: operator_id,
            });

            Ok(())
        }

        #[pallet::call_index(1)]
        #[pallet::weight(
            match fraud_proof.as_ref() {
                FraudProof::InvalidStateTransition(..) => (
                    T::WeightInfo::submit_system_domain_invalid_state_transition_proof(),
                    Pays::No
                ),
                // TODO: proper weight
                _ => (Weight::from_all(10_000), Pays::No),
            }
        )]
        pub fn submit_fraud_proof(
            origin: OriginFor<T>,
            fraud_proof: Box<FraudProof<T::BlockNumber, T::Hash>>,
        ) -> DispatchResult {
            ensure_none(origin)?;

            log::trace!(target: "runtime::domains", "Processing fraud proof: {fraud_proof:?}");

            // TODO: Implement fraud proof processing.

            Ok(())
        }

        #[pallet::call_index(2)]
        #[pallet::weight((Weight::from_all(10_000), Pays::Yes))]
        // TODO: proper benchmark
        pub fn register_domain_runtime(
            origin: OriginFor<T>,
            runtime_name: Vec<u8>,
            runtime_type: RuntimeType,
            code: Vec<u8>,
        ) -> DispatchResult {
            ensure_root(origin)?;

            let block_number = frame_system::Pallet::<T>::current_block_number();
            let runtime_id =
                do_register_runtime::<T>(runtime_name, runtime_type.clone(), code, block_number)
                    .map_err(Error::<T>::from)?;

            Self::deposit_event(Event::DomainRuntimeCreated {
                runtime_id,
                runtime_type,
            });

            Ok(())
        }

        #[pallet::call_index(3)]
        #[pallet::weight((Weight::from_all(10_000), Pays::Yes))]
        // TODO: proper benchmark
        pub fn upgrade_domain_runtime(
            origin: OriginFor<T>,
            runtime_id: RuntimeId,
            code: Vec<u8>,
        ) -> DispatchResult {
            ensure_root(origin)?;

            let block_number = frame_system::Pallet::<T>::current_block_number();
            let scheduled_at = do_schedule_runtime_upgrade::<T>(runtime_id, code, block_number)
                .map_err(Error::<T>::from)?;

            Self::deposit_event(Event::DomainRuntimeUpgradeScheduled {
                runtime_id,
                scheduled_at,
            });

            Ok(())
        }

        #[pallet::call_index(4)]
        #[pallet::weight((Weight::from_all(10_000), Pays::Yes))]
        // TODO: proper benchmark
        pub fn register_operator(
            origin: OriginFor<T>,
            domain_id: DomainId,
            amount: BalanceOf<T>,
            config: OperatorConfig<BalanceOf<T>>,
        ) -> DispatchResult {
            let owner = ensure_signed(origin)?;

            let operator_id = do_register_operator::<T>(owner, domain_id, amount, config)
                .map_err(Error::<T>::from)?;
            Self::deposit_event(Event::OperatorRegistered {
                operator_id,
                domain_id,
            });

            Ok(())
        }

        #[pallet::call_index(5)]
        #[pallet::weight((Weight::from_all(10_000), Pays::Yes))]
        // TODO: proper benchmark
        pub fn nominate_operator(
            origin: OriginFor<T>,
            operator_id: OperatorId,
            amount: BalanceOf<T>,
        ) -> DispatchResult {
            let nominator_id = ensure_signed(origin)?;

            do_nominate_operator::<T>(operator_id, nominator_id.clone(), amount)
                .map_err(Error::<T>::from)?;

            Self::deposit_event(Event::OperatorNominated {
                operator_id,
                nominator_id,
            });

            Ok(())
        }

        #[pallet::call_index(6)]
        #[pallet::weight((Weight::from_all(10_000), Pays::Yes))]
        // TODO: proper benchmark
        pub fn instantiate_domain(
            origin: OriginFor<T>,
            domain_config: DomainConfig,
        ) -> DispatchResult {
            let who = ensure_signed(origin)?;
            let created_at = frame_system::Pallet::<T>::current_block_number();

            let domain_id = do_instantiate_domain::<T>(domain_config, who, created_at, None)
                .map_err(Error::<T>::from)?;

            Self::deposit_event(Event::DomainInstantiated { domain_id });

            Ok(())
        }

        #[pallet::call_index(7)]
        #[pallet::weight((Weight::from_all(10_000), Pays::Yes))]
        // TODO: proper benchmark
        pub fn switch_domain(
            origin: OriginFor<T>,
            operator_id: OperatorId,
            new_domain_id: DomainId,
        ) -> DispatchResult {
            let who = ensure_signed(origin)?;

            let old_domain_id = do_switch_operator_domain::<T>(who, operator_id, new_domain_id)
                .map_err(Error::<T>::from)?;

            Self::deposit_event(Event::OperatorSwitchedDomain {
                old_domain_id,
                new_domain_id,
            });

            Ok(())
        }

        #[pallet::call_index(8)]
        #[pallet::weight((Weight::from_all(10_000), Pays::Yes))]
        // TODO: proper benchmark
        pub fn deregister_operator(
            origin: OriginFor<T>,
            operator_id: OperatorId,
        ) -> DispatchResult {
            let who = ensure_signed(origin)?;

            do_deregister_operator::<T>(who, operator_id).map_err(Error::<T>::from)?;

            Self::deposit_event(Event::OperatorDeregistered { operator_id });

            Ok(())
        }

        #[pallet::call_index(9)]
        #[pallet::weight((Weight::from_all(10_000), Pays::Yes))]
        // TODO: proper benchmark
        pub fn withdraw_stake(
            origin: OriginFor<T>,
            operator_id: OperatorId,
            withdraw: Withdraw<BalanceOf<T>>,
        ) -> DispatchResult {
            let who = ensure_signed(origin)?;

            do_withdraw_stake::<T>(operator_id, who.clone(), withdraw).map_err(Error::<T>::from)?;

            Self::deposit_event(Event::WithdrewStake {
                operator_id,
                nominator_id: who,
            });

            Ok(())
        }

        #[pallet::call_index(10)]
        #[pallet::weight((Weight::from_all(10_000), Pays::Yes))]
        // TODO: proper benchmark
        pub fn auto_stake_block_rewards(
            origin: OriginFor<T>,
            operator_id: OperatorId,
        ) -> DispatchResult {
            let who = ensure_signed(origin)?;

            do_auto_stake_block_rewards::<T>(who.clone(), operator_id).map_err(Error::<T>::from)?;

            Self::deposit_event(Event::PreferredOperator {
                operator_id,
                nominator_id: who,
            });

            Ok(())
        }
    }

    #[pallet::genesis_config]
    pub struct GenesisConfig<T: Config> {
        pub genesis_domain: Option<GenesisDomain<T::AccountId>>,
    }

    impl<T: Config> Default for GenesisConfig<T> {
        fn default() -> Self {
            GenesisConfig {
                genesis_domain: None,
            }
        }
    }

    #[pallet::genesis_build]
    impl<T: Config> GenesisBuild<T> for GenesisConfig<T> {
        fn build(&self) {
            // Delay the genesis domain register to block #1 due to the required `GenesisReceiptExtension` is not
            // registered during genesis storage build, remove once https://github.com/paritytech/substrate/issues/14541
            // is resolved.
            if let Some(genesis_domain) = &self.genesis_domain {
                PendingGenesisDomain::<T>::set(Some(genesis_domain.clone()));
            }
        }
    }

    #[pallet::hooks]
    // TODO: proper benchmark
    impl<T: Config> Hooks<T::BlockNumber> for Pallet<T> {
        fn on_initialize(block_number: T::BlockNumber) -> Weight {
            if block_number.is_one() {
                if let Some(genesis_domain) = PendingGenesisDomain::<T>::take() {
                    // Register the genesis domain runtime
                    let runtime_id = register_runtime_at_genesis::<T>(
                        genesis_domain.runtime_name,
                        genesis_domain.runtime_type,
                        genesis_domain.runtime_version,
                        genesis_domain.code,
                        One::one(),
                    )
                    .expect("Genesis runtime registration must always succeed");

                    // Instantiate the genesis domain
                    let domain_config = DomainConfig {
                        domain_name: genesis_domain.domain_name,
                        runtime_id,
                        max_block_size: genesis_domain.max_block_size,
                        max_block_weight: genesis_domain.max_block_weight,
                        bundle_slot_probability: genesis_domain.bundle_slot_probability,
                        target_bundles_per_block: genesis_domain.target_bundles_per_block,
                    };
                    let domain_owner = genesis_domain.owner_account_id;
                    let domain_id = do_instantiate_domain::<T>(
                        domain_config,
                        domain_owner.clone(),
                        One::one(),
                        Some(genesis_domain.raw_genesis_config),
                    )
                    .expect("Genesis domain instantiation must always succeed");

                    // Register domain_owner as the genesis operator.
                    let operator_config = OperatorConfig {
                        signing_key: genesis_domain.signing_key.clone(),
                        minimum_nominator_stake: genesis_domain
                            .minimum_nominator_stake
                            .saturated_into(),
                        nomination_tax: genesis_domain.nomination_tax,
                    };
                    let operator_stake = T::MinOperatorStake::get();
                    do_register_operator::<T>(
                        domain_owner,
                        domain_id,
                        operator_stake,
                        operator_config,
                    )
                    .expect("Genesis operator registration must succeed");

                    do_finalize_domain_current_epoch::<T>(domain_id, One::one())
                        .expect("Genesis epoch must succeed");
                }
            }

            do_upgrade_runtimes::<T>(block_number);

            let _ = SuccessfulBundles::<T>::clear(u32::MAX, None);

            Weight::zero()
        }

        fn on_finalize(_: T::BlockNumber) {
            let _ = LastEpochStakingDistribution::<T>::clear(u32::MAX, None);
            Self::update_domain_tx_range();
        }
    }

    /// Constructs a `TransactionValidity` with pallet-executor specific defaults.
    fn unsigned_validity(prefix: &'static str, tag: impl Encode) -> TransactionValidity {
        ValidTransaction::with_tag_prefix(prefix)
            .priority(TransactionPriority::MAX)
            .and_provides(tag)
            .longevity(TransactionLongevity::MAX)
            // We need this extrinsic to be propagated to the farmer nodes.
            .propagate(true)
            .build()
    }

    #[pallet::validate_unsigned]
    impl<T: Config> ValidateUnsigned for Pallet<T> {
        type Call = Call<T>;
        fn pre_dispatch(call: &Self::Call) -> Result<(), TransactionValidityError> {
            match call {
                Call::submit_bundle { opaque_bundle } => Self::validate_bundle(opaque_bundle)
                    .map_err(|_| InvalidTransaction::Call.into()),
                Call::submit_fraud_proof { fraud_proof: _ } => Ok(()),
                _ => Err(InvalidTransaction::Call.into()),
            }
        }

        fn validate_unsigned(_source: TransactionSource, call: &Self::Call) -> TransactionValidity {
            match call {
                Call::submit_bundle { opaque_bundle } => {
                    if let Err(e) = Self::validate_bundle(opaque_bundle) {
                        log::debug!(
                            target: "runtime::domains",
                            "Bad bundle {:?}, error: {e:?}", opaque_bundle.domain_id(),
                        );
                        if let BundleError::Receipt(_) = e {
                            return InvalidTransactionCode::ExecutionReceipt.into();
                        } else {
                            return InvalidTransactionCode::Bundle.into();
                        }
                    }

                    ValidTransaction::with_tag_prefix("SubspaceSubmitBundle")
                        .priority(TransactionPriority::MAX)
                        .longevity(T::ConfirmationDepthK::get().try_into().unwrap_or_else(|_| {
                            panic!("Block number always fits in TransactionLongevity; qed")
                        }))
                        .and_provides(opaque_bundle.hash())
                        .propagate(true)
                        .build()
                }
                Call::submit_fraud_proof { fraud_proof } => {
                    // TODO: Validate fraud proof

                    // TODO: proper tag value.
                    unsigned_validity("SubspaceSubmitFraudProof", fraud_proof)
                }

                _ => InvalidTransaction::Call.into(),
            }
        }
    }
}

impl<T: Config> Pallet<T> {
    pub fn successful_bundles(domain_id: DomainId) -> Vec<H256> {
        SuccessfulBundles::<T>::get(domain_id)
    }

    pub fn domain_runtime_code(domain_id: DomainId) -> Option<Vec<u8>> {
        RuntimeRegistry::<T>::get(Self::runtime_id(domain_id)?)
            .map(|runtime_object| runtime_object.code)
    }

    pub fn runtime_id(domain_id: DomainId) -> Option<RuntimeId> {
        DomainRegistry::<T>::get(domain_id)
            .map(|domain_object| domain_object.domain_config.runtime_id)
    }

    pub fn domain_instance_data(
        domain_id: DomainId,
    ) -> Option<(DomainInstanceData, T::BlockNumber)> {
        let domain_obj = DomainRegistry::<T>::get(domain_id)?;
        let (runtime_type, runtime_code) =
            RuntimeRegistry::<T>::get(domain_obj.domain_config.runtime_id)
                .map(|runtime_object| (runtime_object.runtime_type, runtime_object.code))?;
        Some((
            DomainInstanceData {
                runtime_type,
                runtime_code,
                raw_genesis_config: domain_obj.raw_genesis_config,
            },
            domain_obj.created_at,
        ))
    }

    pub fn genesis_state_root(domain_id: DomainId) -> Option<H256> {
        BlockTree::<T>::get(domain_id, T::DomainNumber::zero())
            .first()
            .and_then(DomainBlocks::<T>::get)
            .map(|block| block.execution_receipt.final_state_root.into())
    }

    /// Returns the tx range for the domain.
    pub fn domain_tx_range(domain_id: DomainId) -> U256 {
        DomainTxRangeState::<T>::try_get(domain_id)
            .map(|state| state.tx_range)
            .ok()
            .unwrap_or_else(Self::initial_tx_range)
    }

    pub fn bundle_producer_election_params(
        domain_id: DomainId,
    ) -> Option<BundleProducerElectionParams<BalanceOf<T>>> {
        match (
            DomainRegistry::<T>::get(domain_id),
            DomainStakingSummary::<T>::get(domain_id),
        ) {
            (Some(domain_object), Some(stake_summary)) => Some(BundleProducerElectionParams {
                current_operators: stake_summary
                    .current_operators
                    .keys()
                    .cloned()
                    .collect::<Vec<OperatorId>>(),
                total_domain_stake: stake_summary.current_total_stake,
                bundle_slot_probability: domain_object.domain_config.bundle_slot_probability,
            }),
            _ => None,
        }
    }

    pub fn operator(operator_id: OperatorId) -> Option<(OperatorPublicKey, BalanceOf<T>)> {
        Operators::<T>::get(operator_id)
            .map(|operator| (operator.signing_key, operator.current_total_stake))
    }

    fn check_bundle_duplication(opaque_bundle: &OpaqueBundleOf<T>) -> Result<(), BundleError> {
        // NOTE: it is important to use the hash that not incliude the signature, otherwise
        // the malicious operator may update its `signing_key` (this may support in the future)
        // and sign an existing bundle thus creating a duplicated bundle and pass the check.
        let bundle_header_hash = opaque_bundle.sealed_header.pre_hash();
        ensure!(
            !InboxedBundle::<T>::contains_key(bundle_header_hash),
            BundleError::DuplicatedBundle
        );
        Ok(())
    }

    fn check_bundle_size(
        opaque_bundle: &OpaqueBundleOf<T>,
        max_size: u32,
    ) -> Result<(), BundleError> {
        let bundle_size = opaque_bundle
            .extrinsics
            .iter()
            .fold(0, |acc, xt| acc + xt.encoded_size() as u32);
        ensure!(max_size >= bundle_size, BundleError::BundleTooLarge);
        Ok(())
    }

    fn check_extrinsics_root(opaque_bundle: &OpaqueBundleOf<T>) -> Result<(), BundleError> {
        let expected_extrinsics_root = BlakeTwo256::ordered_trie_root(
            opaque_bundle
                .extrinsics
                .iter()
                .map(|xt| xt.encode())
                .collect(),
            sp_core::storage::StateVersion::V1,
        );
        ensure!(
            expected_extrinsics_root == opaque_bundle.extrinsics_root(),
            BundleError::InvalidExtrinsicRoot
        );
        Ok(())
    }

    fn check_proof_of_election(
        domain_id: DomainId,
        operator_id: OperatorId,
        operator: Operator<BalanceOf<T>, T::Share>,
        bundle_slot_probability: (u64, u64),
        proof_of_election: &ProofOfElection<T::DomainHash>,
    ) -> Result<(), BundleError> {
        proof_of_election
            .verify_vrf_signature(&operator.signing_key)
            .map_err(|_| BundleError::BadVrfSignature)?;

        let (operator_stake, total_domain_stake) =
            Self::fetch_operator_stake_info(domain_id, &operator_id)?;

        let threshold = sp_domains::bundle_producer_election::calculate_threshold(
            operator_stake.saturated_into(),
            total_domain_stake.saturated_into(),
            bundle_slot_probability,
        );

        if !is_below_threshold(&proof_of_election.vrf_signature.output, threshold) {
            return Err(BundleError::ThresholdUnsatisfied);
        }

        Ok(())
    }

    fn validate_bundle(opaque_bundle: &OpaqueBundleOf<T>) -> Result<(), BundleError> {
        let domain_id = opaque_bundle.domain_id();
        let operator_id = opaque_bundle.operator_id();
        let sealed_header = &opaque_bundle.sealed_header;

        let operator = Operators::<T>::get(operator_id).ok_or(BundleError::InvalidOperatorId)?;

        ensure!(
            operator.status != OperatorStatus::Slashed,
            BundleError::BadOperator
        );

        if !operator
            .signing_key
            .verify(&sealed_header.pre_hash(), &sealed_header.signature)
        {
            return Err(BundleError::BadBundleSignature);
        }

        Self::check_bundle_duplication(opaque_bundle)?;

        let domain_config = DomainRegistry::<T>::get(domain_id)
            .ok_or(BundleError::InvalidDomainId)?
            .domain_config;

        // TODO: check bundle weight with `domain_config.max_block_weight`

        Self::check_bundle_size(opaque_bundle, domain_config.max_block_size)?;

        Self::check_extrinsics_root(opaque_bundle)?;

        let proof_of_election = &sealed_header.header.proof_of_election;
        Self::check_proof_of_election(
            domain_id,
            operator_id,
            operator,
            domain_config.bundle_slot_probability,
            proof_of_election,
        )?;

        let receipt = &sealed_header.header.receipt;
        verify_execution_receipt::<T>(domain_id, receipt).map_err(BundleError::Receipt)?;

        Ok(())
    }

    /// Return operators specific election verification params for Proof of Election verification.
    /// If there was an epoch transition in this block for this domain,
    ///     then return the parameters from previous epoch stored in LastEpochStakingDistribution
    /// Else, return those details from the Domain's stake summary for this epoch.
    fn fetch_operator_stake_info(
        domain_id: DomainId,
        operator_id: &OperatorId,
    ) -> Result<(BalanceOf<T>, BalanceOf<T>), BundleError> {
        match LastEpochStakingDistribution::<T>::get(domain_id) {
            None => {
                let domain_stake_summary = DomainStakingSummary::<T>::get(domain_id)
                    .ok_or(BundleError::InvalidDomainId)?;

                let operator_stake = domain_stake_summary
                    .current_operators
                    .get(operator_id)
                    .ok_or(BundleError::BadOperator)?;

                Ok((*operator_stake, domain_stake_summary.current_total_stake))
            }
            Some(pending_election_params) => {
                let operator_stake = pending_election_params
                    .operators
                    .get(operator_id)
                    .ok_or(BundleError::BadOperator)?;
                Ok((*operator_stake, pending_election_params.total_domain_stake))
            }
        }
    }

    /// Called when a bundle is added to update the bundle state for tx range
    /// calculation.
    fn note_domain_bundle(domain_id: DomainId) {
        DomainTxRangeState::<T>::mutate(domain_id, |maybe_state| match maybe_state {
            Some(state) => {
                state.interval_bundles += 1;
            }
            None => {
                maybe_state.replace(TxRangeState {
                    tx_range: Self::initial_tx_range(),
                    interval_blocks: 0,
                    interval_bundles: 1,
                });
            }
        });
    }

    /// Called when the block is finalized to update the tx range for all the
    /// domains with bundles in the block.
    fn update_domain_tx_range() {
        for domain_id in DomainTxRangeState::<T>::iter_keys() {
            if let Some(domain_config) =
                DomainRegistry::<T>::get(domain_id).map(|obj| obj.domain_config)
            {
                DomainTxRangeState::<T>::mutate(domain_id, |maybe_tx_range_state| {
                    if let Some(tx_range_state) = maybe_tx_range_state {
                        let tx_range_adjustment_interval =
                            T::DomainTxRangeAdjustmentInterval::get();

                        tx_range_state.interval_blocks += 1;

                        if tx_range_state.interval_blocks < tx_range_adjustment_interval {
                            return;
                        }

                        // End of interval, calculate the new tx range.
                        let TxRangeState {
                            tx_range,
                            interval_blocks,
                            interval_bundles,
                        } = tx_range_state;

                        let actual_bundle_count = *interval_bundles;
                        let expected_bundle_count = tx_range_adjustment_interval
                            * u64::from(domain_config.target_bundles_per_block);

                        let new_tx_range = calculate_tx_range(
                            *tx_range,
                            actual_bundle_count,
                            expected_bundle_count,
                        );

                        log::trace!(
                            target: "runtime::domains",
                            "tx range update: blocks = {interval_blocks}, bundles = {actual_bundle_count}, prev = {tx_range}, new = {new_tx_range}"
                        );

                        // Reset the tx range and start over.
                        tx_range_state.tx_range = new_tx_range;
                        tx_range_state.interval_blocks = 0;
                        tx_range_state.interval_bundles = 0;
                    }
                })
            }
        }
    }

    /// Calculates the initial tx range.
    fn initial_tx_range() -> U256 {
        U256::MAX / T::InitialDomainTxRange::get()
    }

    /// Returns the best execution chain number.
    pub fn head_receipt_number(domain_id: DomainId) -> T::DomainNumber {
        HeadReceiptNumber::<T>::get(domain_id)
    }

    /// Returns the block number of oldest execution receipt.
    pub fn oldest_receipt_number(domain_id: DomainId) -> T::DomainNumber {
        Self::head_receipt_number(domain_id).saturating_sub(Self::block_tree_pruning_depth())
    }

    /// Returns the block tree pruning depth.
    pub fn block_tree_pruning_depth() -> T::DomainNumber {
        T::BlockTreePruningDepth::get()
    }

    /// Returns the domain block limit of the given domain.
    pub fn domain_block_limit(domain_id: DomainId) -> Option<DomainBlockLimit> {
        DomainRegistry::<T>::get(domain_id).map(|domain_obj| DomainBlockLimit {
            max_block_size: domain_obj.domain_config.max_block_size,
            max_block_weight: domain_obj.domain_config.max_block_weight,
        })
    }

    /// Increase the nomination stake by `reward` to the preferred operator of `who`.
    /// Preference is removed if the nomination fails.
    pub fn on_block_reward(who: NominatorId<T>, reward: BalanceOf<T>) {
        PreferredOperator::<T>::mutate_exists(who.clone(), |maybe_preferred_operator_id| {
            if let Some(operator_id) = maybe_preferred_operator_id {
                if let Err(err) = do_nominate_operator::<T>(*operator_id, who, reward) {
                    log::trace!(
                        target: "runtime::domains",
                        "Failed to stake the reward amount to preferred operator: {err:?}. Removing preference."
                    );
                    maybe_preferred_operator_id.take();
                }
            }
        });
    }
}

impl<T> Pallet<T>
where
    T: Config + frame_system::offchain::SendTransactionTypes<Call<T>>,
{
    /// Submits an unsigned extrinsic [`Call::submit_bundle`].
    pub fn submit_bundle_unsigned(opaque_bundle: OpaqueBundleOf<T>) {
        let slot = opaque_bundle.sealed_header.slot_number();
        let extrincis_count = opaque_bundle.extrinsics.len();

        let call = Call::submit_bundle { opaque_bundle };

        match SubmitTransaction::<T, Call<T>>::submit_unsigned_transaction(call.into()) {
            Ok(()) => {
                log::info!(
                    target: "runtime::domains",
                    "Submitted bundle from slot {slot}, extrinsics: {extrincis_count}",
                );
            }
            Err(()) => {
                log::error!(target: "runtime::domains", "Error submitting bundle");
            }
        }
    }

    /// Submits an unsigned extrinsic [`Call::submit_fraud_proof`].
    pub fn submit_fraud_proof_unsigned(fraud_proof: FraudProof<T::BlockNumber, T::Hash>) {
        let call = Call::submit_fraud_proof {
            fraud_proof: Box::new(fraud_proof),
        };

        match SubmitTransaction::<T, Call<T>>::submit_unsigned_transaction(call.into()) {
            Ok(()) => {
                log::info!(target: "runtime::domains", "Submitted fraud proof");
            }
            Err(()) => {
                log::error!(target: "runtime::domains", "Error submitting fraud proof");
            }
        }
    }
}

/// Calculates the new tx range based on the bundles produced during the interval.
pub fn calculate_tx_range(
    cur_tx_range: U256,
    actual_bundle_count: u64,
    expected_bundle_count: u64,
) -> U256 {
    if actual_bundle_count == 0 || expected_bundle_count == 0 {
        return cur_tx_range;
    }

    let Some(new_tx_range) = U256::from(actual_bundle_count)
        .saturating_mul(&cur_tx_range)
        .checked_div(&U256::from(expected_bundle_count))
    else {
        return cur_tx_range;
    };

    let upper_bound = cur_tx_range.saturating_mul(&U256::from(4_u64));
    let Some(lower_bound) = cur_tx_range.checked_div(&U256::from(4_u64)) else {
        return cur_tx_range;
    };
    new_tx_range.clamp(lower_bound, upper_bound)
}<|MERGE_RESOLUTION|>--- conflicted
+++ resolved
@@ -131,12 +131,8 @@
     use sp_domains::fraud_proof::FraudProof;
     use sp_domains::transaction::InvalidTransactionCode;
     use sp_domains::{
-<<<<<<< HEAD
-        BundleDigest, DomainId, GenesisDomain, OperatorId, ReceiptHash, RuntimeId, RuntimeType,
-=======
-        DomainId, EpochIndex, ExtrinsicsRoot, GenesisDomain, OperatorId, ReceiptHash, RuntimeId,
+        BundleDigest, DomainId, EpochIndex, GenesisDomain, OperatorId, ReceiptHash, RuntimeId,
         RuntimeType,
->>>>>>> 915dfa79
     };
     use sp_runtime::traits::{
         AtLeast32BitUnsigned, BlockNumberProvider, Bounded, CheckEqual, CheckedAdd, MaybeDisplay,
