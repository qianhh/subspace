[package]
name = "subspace-archiving"
description = "Collection of modules used for dealing with archived state of Subspace Network"
license = "Apache-2.0"
version = "0.1.0"
authors = ["Nazar Mokrynskyi <nazar@mokrynskyi.com>"]
edition = "2021"
include = [
    "/benches",
    "/src",
    "/Cargo.toml",
    "/README.md",
]

[lib]
# Necessary for CLI options to work on benches
bench = false

[dependencies]
<<<<<<< HEAD
parity-scale-codec = { version = "3.4.0", default-features = false, features = ["derive"] }
=======
blake2 = { version = "0.10.5", default-features = false }
parity-scale-codec = { version = "3.2.1", default-features = false, features = ["derive"] }
>>>>>>> acdd4f5f
reed-solomon-erasure = { version = "6.0.0", default-features = false }
serde = { version = "1.0.152", optional = true, features = ["derive"] }
subspace-core-primitives = { version = "0.1.0", path = "../subspace-core-primitives", default-features = false }
thiserror = { version = "1.0.38", optional = true }

[dev-dependencies]
criterion = "0.4.0"
rand = { version = "0.8.5", features = ["min_const_gen"] }

[features]
default = ["std"]
std = [
    "blake2/std",
    "parity-scale-codec/std",
    "reed-solomon-erasure/simd-accel",
    "reed-solomon-erasure/std",
    "serde",
    "subspace-core-primitives/std",
    "thiserror",
]

[[bench]]
name = "archiving"
harness = false<|MERGE_RESOLUTION|>--- conflicted
+++ resolved
@@ -17,12 +17,8 @@
 bench = false
 
 [dependencies]
-<<<<<<< HEAD
+blake2 = { version = "0.10.5", default-features = false }
 parity-scale-codec = { version = "3.4.0", default-features = false, features = ["derive"] }
-=======
-blake2 = { version = "0.10.5", default-features = false }
-parity-scale-codec = { version = "3.2.1", default-features = false, features = ["derive"] }
->>>>>>> acdd4f5f
 reed-solomon-erasure = { version = "6.0.0", default-features = false }
 serde = { version = "1.0.152", optional = true, features = ["derive"] }
 subspace-core-primitives = { version = "0.1.0", path = "../subspace-core-primitives", default-features = false }
