// Copyright (C) 2022 Subspace Labs, Inc.
// SPDX-License-Identifier: GPL-3.0-or-later

// This program is free software: you can redistribute it and/or modify
// it under the terms of the GNU General Public License as published by
// the Free Software Foundation, either version 3 of the License, or
// (at your option) any later version.

// This program is distributed in the hope that it will be useful,
// but WITHOUT ANY WARRANTY; without even the implied warranty of
// MERCHANTABILITY or FITNESS FOR A PARTICULAR PURPOSE. See the
// GNU General Public License for more details.

// You should have received a copy of the GNU General Public License
// along with this program. If not, see <https://www.gnu.org/licenses/>.

//! Subspace fraud proof primitives for consensus chain.
#![cfg_attr(not(feature = "std"), no_std)]

#[cfg(feature = "std")]
pub mod bundle_equivocation;
#[cfg(feature = "std")]
pub mod execution_prover;
pub mod fraud_proof;
#[cfg(feature = "std")]
mod host_functions;
mod runtime_interface;
#[cfg(test)]
mod tests;
pub mod verification;

use crate::fraud_proof::FraudProof;
use codec::{Decode, Encode};
#[cfg(feature = "std")]
pub use host_functions::{
    FraudProofExtension, FraudProofHostFunctions, FraudProofHostFunctionsImpl,
};
pub use runtime_interface::fraud_proof_runtime_interface;
#[cfg(feature = "std")]
pub use runtime_interface::fraud_proof_runtime_interface::HostFunctions;
use sp_api::scale_info::TypeInfo;
<<<<<<< HEAD
use sp_api::HeaderT;
use sp_domains::{DomainId, OperatorId};
use sp_runtime::traits::NumberFor;
=======
use sp_domains::DomainId;
use sp_runtime::traits::{Header as HeaderT, NumberFor};
>>>>>>> 9422744c
use sp_runtime::transaction_validity::{InvalidTransaction, TransactionValidity};
use sp_runtime::OpaqueExtrinsic;
use sp_runtime_interface::pass_by;
use sp_runtime_interface::pass_by::PassBy;
use sp_std::vec::Vec;
use subspace_core_primitives::Randomness;
use subspace_runtime_primitives::Balance;

/// Custom invalid validity code for the extrinsics in pallet-domains.
#[repr(u8)]
pub enum InvalidTransactionCode {
    BundleEquivocation = 101,
    TransactionProof = 102,
    ExecutionReceipt = 103,
    Bundle = 104,
    FraudProof = 105,
}

impl From<InvalidTransactionCode> for InvalidTransaction {
    #[inline]
    fn from(invalid_code: InvalidTransactionCode) -> Self {
        InvalidTransaction::Custom(invalid_code as u8)
    }
}

impl From<InvalidTransactionCode> for TransactionValidity {
    #[inline]
    fn from(invalid_code: InvalidTransactionCode) -> Self {
        InvalidTransaction::Custom(invalid_code as u8).into()
    }
}

/// Request type to fetch required verification information for fraud proof through Host function.
#[derive(Debug, Decode, Encode, TypeInfo, PartialEq, Eq, Clone)]
pub enum FraudProofVerificationInfoRequest {
    /// Block randomness at a given consensus block hash.
    BlockRandomness,
    /// Domain timestamp extrinsic using the timestamp at a given consensus block hash.
    DomainTimestampExtrinsic(DomainId),
    /// The body of domain bundle included in a given consensus block at a given index
    DomainBundleBody {
        domain_id: DomainId,
        bundle_index: u32,
    },
    /// The domain runtime code
    DomainRuntimeCode(DomainId),
    /// Domain set_code extrinsic if there is a runtime upgrade at a given consensus block hash.
    DomainSetCodeExtrinsic(DomainId),
    /// Request to check if particular extrinsic is in range for (domain, bundle) pair at given domain block
    TxRangeCheck {
        domain_id: DomainId,
        /// Index of the bundle in which the extrinsic exists
        bundle_index: u32,
        /// Extrinsic for which we need to check the range
        opaque_extrinsic: OpaqueExtrinsic,
    },
    /// Request to check if particular extrinsic is an inherent extrinsic
    InherentExtrinsicCheck {
        domain_id: DomainId,
        /// Extrinsic for which we need to if it is inherent or not.
        opaque_extrinsic: OpaqueExtrinsic,
    },
    /// Request to get Domain election params.
    DomainElectionParams { domain_id: DomainId },
    /// Request to get Operator stake.
    OperatorStake { operator_id: OperatorId },
}

impl PassBy for FraudProofVerificationInfoRequest {
    type PassBy = pass_by::Codec<Self>;
}

/// Type that maybe holds an encoded set_code extrinsic with upgraded runtime
#[derive(Debug, Decode, Encode, TypeInfo, PartialEq, Eq, Clone)]
pub enum SetCodeExtrinsic {
    /// No runtime upgrade.
    None,
    /// Holds an encoded set_code extrinsic with an upgraded runtime.
    EncodedExtrinsic(Vec<u8>),
}

/// Response holds required verification information for fraud proof from Host function.
#[derive(Debug, Decode, Encode, TypeInfo, PartialEq, Eq, Clone)]
pub enum FraudProofVerificationInfoResponse {
    /// Block randomness fetched from consensus state at a specific block hash.
    BlockRandomness(Randomness),
    /// Encoded domain timestamp extrinsic using the timestamp from consensus state at a specific block hash.
    DomainTimestampExtrinsic(Vec<u8>),
    /// Domain block body fetch from a specific consensus block body
    DomainBundleBody(Vec<OpaqueExtrinsic>),
    /// The domain runtime code
    DomainRuntimeCode(Vec<u8>),
    /// Encoded domain set_code extrinsic if there is a runtime upgrade at given consensus block hash.
    DomainSetCodeExtrinsic(SetCodeExtrinsic),
    /// If particular extrinsic is in range for (domain, bundle) pair at given domain block
    TxRangeCheck(bool),
    /// If the particular extrinsic provided is either inherent or not.
    InherentExtrinsicCheck(bool),
    /// Domain's total stake at a given Consensus hash.
    DomainElectionParams {
        domain_total_stake: Balance,
        bundle_slot_probability: (u64, u64),
    },
    /// Operators Stake at a given Consensus hash.
    OperatorStake(Balance),
}

impl FraudProofVerificationInfoResponse {
    pub fn into_block_randomness(self) -> Option<Randomness> {
        match self {
            Self::BlockRandomness(randomness) => Some(randomness),
            _ => None,
        }
    }

    pub fn into_domain_timestamp_extrinsic(self) -> Option<Vec<u8>> {
        match self {
            Self::DomainTimestampExtrinsic(timestamp_extrinsic) => Some(timestamp_extrinsic),
            _ => None,
        }
    }

    pub fn into_domain_runtime_code(self) -> Option<Vec<u8>> {
        match self {
            Self::DomainRuntimeCode(c) => Some(c),
            _ => None,
        }
    }

    pub fn into_domain_set_code_extrinsic(self) -> SetCodeExtrinsic {
        match self {
            FraudProofVerificationInfoResponse::DomainSetCodeExtrinsic(
                maybe_set_code_extrinsic,
            ) => maybe_set_code_extrinsic,
            _ => SetCodeExtrinsic::None,
        }
    }

    pub fn into_tx_range_check(self) -> Option<bool> {
        match self {
            FraudProofVerificationInfoResponse::TxRangeCheck(is_tx_in_range) => {
                Some(is_tx_in_range)
            }
            _ => None,
        }
    }

    pub fn into_bundle_body(self) -> Option<Vec<OpaqueExtrinsic>> {
        match self {
            Self::DomainBundleBody(bb) => Some(bb),
            _ => None,
        }
    }

    pub fn into_inherent_extrinsic_check(self) -> Option<bool> {
        match self {
            FraudProofVerificationInfoResponse::InherentExtrinsicCheck(is_inherent) => {
                Some(is_inherent)
            }
            _ => None,
        }
    }
<<<<<<< HEAD

    pub fn into_domain_election_params(self) -> Option<(Balance, (u64, u64))> {
        match self {
            FraudProofVerificationInfoResponse::DomainElectionParams {
                domain_total_stake,
                bundle_slot_probability,
            } => Some((domain_total_stake, bundle_slot_probability)),
            _ => None,
        }
    }

    pub fn into_operator_stake(self) -> Option<Balance> {
        match self {
            FraudProofVerificationInfoResponse::OperatorStake(stake) => Some(stake),
            _ => None,
        }
    }
}

sp_api::decl_runtime_apis! {
    pub trait FraudProofsApi<DomainHeader: HeaderT> {
        /// Submits the fraud proof via an unsigned extrinsic.
        fn submit_fraud_proof_unsigned(
            fraud_proof: FraudProof<NumberFor<Block>, Block::Hash, DomainHeader>,
        );
=======
}

sp_api::decl_runtime_apis! {
    /// API necessary for fraud proof.
    pub trait FraudProofApi<DomainHeader: HeaderT> {
        /// Submit the fraud proof via an unsigned extrinsic.
        fn submit_fraud_proof_unsigned(fraud_proof: FraudProof<NumberFor<Block>, Block::Hash, DomainHeader>);

        /// Extract the fraud proof handled successfully from the given extrinsics.
        fn extract_fraud_proofs(
            domain_id: DomainId,
            extrinsics: Vec<Block::Extrinsic>,
        ) -> Vec<FraudProof<NumberFor<Block>, Block::Hash, DomainHeader>>;
>>>>>>> 9422744c
    }
}<|MERGE_RESOLUTION|>--- conflicted
+++ resolved
@@ -39,14 +39,9 @@
 #[cfg(feature = "std")]
 pub use runtime_interface::fraud_proof_runtime_interface::HostFunctions;
 use sp_api::scale_info::TypeInfo;
-<<<<<<< HEAD
 use sp_api::HeaderT;
 use sp_domains::{DomainId, OperatorId};
 use sp_runtime::traits::NumberFor;
-=======
-use sp_domains::DomainId;
-use sp_runtime::traits::{Header as HeaderT, NumberFor};
->>>>>>> 9422744c
 use sp_runtime::transaction_validity::{InvalidTransaction, TransactionValidity};
 use sp_runtime::OpaqueExtrinsic;
 use sp_runtime_interface::pass_by;
@@ -209,7 +204,6 @@
             _ => None,
         }
     }
-<<<<<<< HEAD
 
     pub fn into_domain_election_params(self) -> Option<(Balance, (u64, u64))> {
         match self {
@@ -227,15 +221,6 @@
             _ => None,
         }
     }
-}
-
-sp_api::decl_runtime_apis! {
-    pub trait FraudProofsApi<DomainHeader: HeaderT> {
-        /// Submits the fraud proof via an unsigned extrinsic.
-        fn submit_fraud_proof_unsigned(
-            fraud_proof: FraudProof<NumberFor<Block>, Block::Hash, DomainHeader>,
-        );
-=======
 }
 
 sp_api::decl_runtime_apis! {
@@ -249,6 +234,5 @@
             domain_id: DomainId,
             extrinsics: Vec<Block::Extrinsic>,
         ) -> Vec<FraudProof<NumberFor<Block>, Block::Hash, DomainHeader>>;
->>>>>>> 9422744c
     }
 }